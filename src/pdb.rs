--- conflicted
+++ resolved
@@ -428,7 +428,17 @@
         self.msf.get(stream, None)
     }
 
-<<<<<<< HEAD
+    pub fn named_stream(&mut self, name: &[u8]) -> Result<Stream<'s>> {
+        let info = self.pdb_information()?;
+        let names = info.stream_names()?;
+        for n in names.iter() {
+            if n.name.as_bytes() == name {
+                return self.raw_stream(n.stream_id);
+            }
+        }
+        Err(Error::StreamNameNotFound)
+    }
+
     /// Loads the Optional Debug Header Stream, which contains offsets into extra streams.
     ///
     /// this stream is always returned, but its members are all optional depending on the data
@@ -482,16 +492,5 @@
             Some(ref omap) => omap.lookup(address),
             None => Some(address),
         }
-=======
-    pub fn named_stream(&mut self, name: &[u8]) -> Result<Stream<'s>> {
-        let info = self.pdb_information()?;
-        let names = info.stream_names()?;
-        for n in names.iter() {
-            if n.name.as_bytes() == name {
-                return self.raw_stream(n.stream_id);
-            }
-        }
-        Err(Error::StreamNameNotFound)
->>>>>>> 42a9cc53
     }
 }